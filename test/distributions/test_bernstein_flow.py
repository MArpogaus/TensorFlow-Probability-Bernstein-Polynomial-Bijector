--- conflicted
+++ resolved
@@ -28,26 +28,12 @@
 ###############################################################################
 
 # REQUIRED PYTHON MODULES #####################################################
-<<<<<<< HEAD
-=======
 import pytest
->>>>>>> 70a7fa3f
 import tensorflow as tf
 from tensorflow_probability import distributions as tfd
 from tensorflow_probability.python.internal import test_util
 
 from bernstein_flow.activations import get_thetas_constrain_fn
-<<<<<<< HEAD
-from bernstein_flow.distributions import BernsteinFlow
-
-tf.random.set_seed(42)
-
-
-def gen_pvs(batch_shape, order, dtype):
-    return tf.random.uniform(
-        shape=batch_shape + [4 + order], minval=-1000, maxval=100, dtype=dtype
-    )
-=======
 from bernstein_flow.bijectors import BernsteinBijectorLinearExtrapolate
 from bernstein_flow.distributions import BernsteinFlow
 
@@ -58,7 +44,6 @@
         shape=batch_shape + [4 + order], minval=-1000, maxval=100, dtype=dtype
     )
 
->>>>>>> 70a7fa3f
 
 def gen_dist(batch_shape, order=5, dtype=tf.float32, seed=1, **kwds):
     pvs = gen_pvs(batch_shape, order, dtype=dtype, seed=seed)
@@ -69,38 +54,17 @@
     bs = BernsteinFlow.from_pvector(pvs, **kwds)
     return n, bs
 
-<<<<<<< HEAD
-def gen_dist(batch_shape, order=5, dtype=tf.float32, **kwds):
-    pvs = gen_pvs(batch_shape, order, dtype=dtype)
-    n = tfd.Normal(
-        loc=tf.zeros(batch_shape, dtype=dtype),
-        scale=tf.ones(batch_shape, dtype=dtype),
-    )
-    bs = BernsteinFlow.from_pvector(pvs, **kwds)
-    return n, bs
-
-
-class BernsteinFlowTest(tf.test.TestCase):
-    def f(self, normal_dist, trans_dist):
-=======
 
 class BernsteinFlowTest(tf.test.TestCase):
     def f(self, normal_dist, trans_dist, stay_in_domain=False):
         tf.random.set_seed(42)
->>>>>>> 70a7fa3f
 
         dtype = normal_dist.dtype
         for input_shape in [[1], [1, 1], [1] + normal_dist.batch_shape]:
             x = tf.random.uniform(
-<<<<<<< HEAD
-                shape=[100] + normal_dist.batch_shape,
-                minval=-100,
-                maxval=100,
-=======
                 shape=[10] + normal_dist.batch_shape,
                 minval=0 if stay_in_domain else -100,
                 maxval=1 if stay_in_domain else 100,
->>>>>>> 70a7fa3f
                 dtype=dtype,
             )
 
@@ -134,11 +98,7 @@
             # check for infs and nans
             self.assertAllInRange(trans_dist.prob(x), 0, trans_dist.dtype.max)
             self.assertAllInRange(
-<<<<<<< HEAD
-                trans_dist.sample(10000), trans_dist.dtype.min, trans_dist.dtype.max
-=======
                 trans_dist.sample(1000), trans_dist.dtype.min, trans_dist.dtype.max
->>>>>>> 70a7fa3f
             )
             try:
                 self.assertAllInRange(
@@ -158,77 +118,33 @@
 # ref: https://stackoverflow.com/questions/32899
 for dtype in [tf.float32, tf.float64]:
 
-<<<<<<< HEAD
-=======
-    @pytest.mark.skip
->>>>>>> 70a7fa3f
+    @pytest.mark.skip
     def test_dist_batch(self):
         normal_dist, trans_dist = gen_dist(batch_shape=[32], order=10, dtype=dtype)
         self.f(normal_dist, trans_dist)
 
     @pytest.mark.skip
     def test_dist_multi(self):
-<<<<<<< HEAD
-        normal_dist, trans_dist = gen_dist(batch_shape=[32, 48], order=10, dtype=dtype)
-        self.f(normal_dist, trans_dist)
-
-    def test_dist_batch_linear_extra(self):
-=======
         normal_dist, trans_dist = gen_dist(batch_shape=[16, 10], order=10, dtype=dtype)
         self.f(normal_dist, trans_dist)
 
     @pytest.mark.skip
     def test_dist_batch_extra(self):
->>>>>>> 70a7fa3f
         normal_dist, trans_dist = gen_dist(
             batch_shape=[32],
             order=10,
             dtype=dtype,
-<<<<<<< HEAD
-            extrapolation="linear",
-            clip_to_bernstein_domain=False,
-        )
-        self.f(normal_dist, trans_dist)
-
-    def test_dist_multi_linear_extra(self):
+            bb_class=BernsteinBijectorLinearExtrapolate,
+            clip_to_bernstein_domain=False,
+        )
+        self.f(normal_dist, trans_dist)
+
+    @pytest.mark.skip
+    def test_dist_multi_extra(self):
         normal_dist, trans_dist = gen_dist(
             batch_shape=[32],
             order=10,
             dtype=dtype,
-            extrapolation="linear",
-            clip_to_bernstein_domain=False,
-        )
-        self.f(normal_dist, trans_dist)
-
-    def test_dist_batch_quad_extra(self):
-        normal_dist, trans_dist = gen_dist(
-            batch_shape=[32],
-            order=10,
-            dtype=dtype,
-            extrapolation="quadratic",
-            clip_to_bernstein_domain=False,
-        )
-        self.f(normal_dist, trans_dist)
-
-    def test_dist_multi_quad_extra(self):
-        normal_dist, trans_dist = gen_dist(
-            batch_shape=[32],
-            order=10,
-            dtype=dtype,
-            extrapolation="quadratic",
-=======
-            bb_class=BernsteinBijectorLinearExtrapolate,
->>>>>>> 70a7fa3f
-            clip_to_bernstein_domain=False,
-        )
-        self.f(normal_dist, trans_dist)
-
-    @pytest.mark.skip
-    def test_dist_multi_extra(self):
-        normal_dist, trans_dist = gen_dist(
-            batch_shape=[32],
-            order=10,
-            dtype=dtype,
             bb_class=BernsteinBijectorLinearExtrapolate,
             clip_to_bernstein_domain=False,
         )
@@ -236,29 +152,11 @@
 
     @pytest.mark.skip
     def test_log_normal(self):
-<<<<<<< HEAD
-        batch_shape = [32, 48]
-        log_normal = tfd.LogNormal(loc=tf.zeros(batch_shape, dtype=dtype), scale=1.0)
-=======
-        batch_shape = [16, 10]
->>>>>>> 70a7fa3f
-        normal_dist, trans_dist = gen_dist(
-            batch_shape=batch_shape,
-            order=10,
-            dtype=dtype,
-<<<<<<< HEAD
-            base_distribution=log_normal,
-            scale_base_distribution=True,
-            thetas_constrain_fn=get_thetas_constrain_fn(
-                support=(1e-10, tf.math.exp(4.0))
-            ),
-        )
-        self.f(normal_dist, trans_dist)
-
-    def test_logistic(self):
-        batch_shape = [32, 48]
-        logistic = tfd.Logistic(loc=tf.zeros(batch_shape, dtype=dtype), scale=1)
-=======
+        batch_shape = [16, 10]
+        normal_dist, trans_dist = gen_dist(
+            batch_shape=batch_shape,
+            order=10,
+            dtype=dtype,
             base_distribution="log_normal",
             thetas_constrain_fn=get_thetas_constrain_fn(
                 low=1e-12, high=tf.math.exp(tf.constant(6.0, dtype=dtype))
@@ -270,33 +168,10 @@
     @pytest.mark.skip
     def test_logistic(self):
         batch_shape = [16, 10]
->>>>>>> 70a7fa3f
-        normal_dist, trans_dist = gen_dist(
-            batch_shape=batch_shape,
-            order=10,
-            dtype=dtype,
-<<<<<<< HEAD
-            base_distribution=logistic,
-            scale_base_distribution=True,
-            thetas_constrain_fn=get_thetas_constrain_fn(
-                allow_values_outside_support=True, support=(-8, 8)
-            ),
-        )
-        self.f(normal_dist, trans_dist)
-
-    def test_uniform(self):
-        batch_shape = [32, 48]
-        uniform = tfd.Uniform(
-            -tf.ones(batch_shape, dtype=dtype), tf.ones(batch_shape, dtype=dtype)
-        )
-        normal_dist, trans_dist = gen_dist(
-            batch_shape=batch_shape,
-            order=10,
-            dtype=dtype,
-            base_distribution=uniform,
-            scale_base_distribution=False,
-            thetas_constrain_fn=get_thetas_constrain_fn(support=(-1, 1)),
-=======
+        normal_dist, trans_dist = gen_dist(
+            batch_shape=batch_shape,
+            order=10,
+            dtype=dtype,
             base_distribution="logistic",
             bb_class=BernsteinBijectorLinearExtrapolate,
             thetas_constrain_fn=get_thetas_constrain_fn(
@@ -304,7 +179,6 @@
             ),
             scale_base_distribution=False,
             clip_to_bernstein_domain=False,
->>>>>>> 70a7fa3f
         )
         self.f(normal_dist, trans_dist)
 
@@ -346,40 +220,25 @@
 
     @pytest.mark.skip
     def test_student_t(self):
-<<<<<<< HEAD
-        batch_shape = [32, 48]
-=======
-        batch_shape = [16, 10]
->>>>>>> 70a7fa3f
+        batch_shape = [16, 10]
         student_t = tfd.StudentT(2, loc=tf.zeros(batch_shape, dtype=dtype), scale=1.0)
         normal_dist, trans_dist = gen_dist(
             batch_shape=batch_shape,
             order=10,
             dtype=dtype,
             base_distribution=student_t,
-<<<<<<< HEAD
-            scale_base_distribution=False,
-            thetas_constrain_fn=get_thetas_constrain_fn(
-                allow_values_outside_support=True, support=(-25, 25)
-            ),
-=======
             thetas_constrain_fn=get_thetas_constrain_fn(
                 low=-35, high=35, allow_flexible_bounds=True
             ),
             scale_base_distribution=False,
             clip_to_bernstein_domain=False,
             bb_class=BernsteinBijectorLinearExtrapolate,
->>>>>>> 70a7fa3f
         )
         self.f(normal_dist, trans_dist)
 
     @pytest.mark.skip
     def test_weibull(self):
-<<<<<<< HEAD
-        batch_shape = [32, 48]
-=======
-        batch_shape = [16, 10]
->>>>>>> 70a7fa3f
+        batch_shape = [16, 10]
         weibull = tfd.Weibull(0.5, scale=tf.ones(batch_shape, dtype=dtype))
         normal_dist, trans_dist = gen_dist(
             batch_shape=batch_shape,
@@ -390,12 +249,8 @@
             bb_class=BernsteinBijectorLinearExtrapolate,
             clip_to_bernstein_domain=False,
             scale_base_distribution=False,
-<<<<<<< HEAD
-            thetas_constrain_fn=get_thetas_constrain_fn(support=(-10, 50)),
-=======
             shift_data=False,
             scale_data=False,
->>>>>>> 70a7fa3f
         )
         self.f(normal_dist, trans_dist, stay_in_domain=True)
 
@@ -410,41 +265,15 @@
 
     @pytest.mark.skip
     def test_random_numbers(self):
-<<<<<<< HEAD
-        for bs in [[2], [32], [32, 48]]:
-            for _ in range(10):
-                normal_dist, trans_dist = gen_dist(
-                    batch_shape=bs, order=10, dtype=dtype
-=======
         for bs in [[2], [32]]:
             for s in range(5):
                 normal_dist, trans_dist = gen_dist(
                     batch_shape=bs, order=10, dtype=dtype, seed=s
->>>>>>> 70a7fa3f
                 )
                 self.f(normal_dist, trans_dist)
 
     setattr(
         BernsteinFlowTest,
-<<<<<<< HEAD
-        "test_dist_batch_linear_extra_" + dtype.name,
-        test_dist_batch_linear_extra,
-    )
-    setattr(
-        BernsteinFlowTest,
-        "test_dist_multi_linear_extra_" + dtype.name,
-        test_dist_multi_linear_extra,
-    )
-    setattr(
-        BernsteinFlowTest,
-        "test_dist_batch_quad_extra_" + dtype.name,
-        test_dist_batch_quad_extra,
-    )
-    setattr(
-        BernsteinFlowTest,
-        "test_dist_multi_quad_extra_" + dtype.name,
-        test_dist_multi_quad_extra,
-=======
         "test_dist_batch_extra_" + dtype.name,
         test_dist_batch_extra,
     )
@@ -452,7 +281,6 @@
         BernsteinFlowTest,
         "test_dist_multi_extra_" + dtype.name,
         test_dist_multi_extra,
->>>>>>> 70a7fa3f
     )
     setattr(BernsteinFlowTest, "test_log_normal_" + dtype.name, test_log_normal)
     setattr(BernsteinFlowTest, "test_logistic_" + dtype.name, test_logistic)
